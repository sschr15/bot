import asyncio
import contextlib
import logging
<<<<<<< HEAD
from abc import ABC, abstractmethod
from typing import Coroutine, Dict, Union
=======
from abc import abstractmethod
from typing import Dict
>>>>>>> 83127be0

from bot.utils import CogABCMeta

log = logging.getLogger(__name__)


<<<<<<< HEAD
class Scheduler(ABC):
    """Task scheduler."""
=======
class Scheduler(metaclass=CogABCMeta):
>>>>>>> 83127be0

    def __init__(self):

        self.cog_name = self.__class__.__name__  # keep track of the child cog's name so the logs are clear.
        self.scheduled_tasks: Dict[str, asyncio.Task] = {}

    @abstractmethod
    async def _scheduled_task(self, task_object: dict) -> None:
        """
        A coroutine which handles the scheduling.

        This is added to the scheduled tasks, and should wait the task duration, execute the desired
        code, then clean up the task.

        For example, in Reminders this will wait for the reminder duration, send the reminder,
        then make a site API request to delete the reminder from the database.
        """

    def schedule_task(self, loop: asyncio.AbstractEventLoop, task_id: str, task_data: dict) -> None:
        """
        Schedules a task.

        `task_data` is passed to `Scheduler._scheduled_expiration`
        """
        if task_id in self.scheduled_tasks:
            return

        task: asyncio.Task = create_task(loop, self._scheduled_task(task_data))

        self.scheduled_tasks[task_id] = task

    def cancel_task(self, task_id: str) -> None:
        """Un-schedules a task."""
        task = self.scheduled_tasks.get(task_id)

        if task is None:
            log.warning(f"{self.cog_name}: Failed to unschedule {task_id} (no task found).")
            return

        task.cancel()
        log.debug(f"{self.cog_name}: Unscheduled {task_id}.")
        del self.scheduled_tasks[task_id]


def create_task(loop: asyncio.AbstractEventLoop, coro_or_future: Union[Coroutine, asyncio.Future]) -> asyncio.Task:
    """Creates an asyncio.Task object from a coroutine or future object."""
    task: asyncio.Task = asyncio.ensure_future(coro_or_future, loop=loop)

    # Silently ignore exceptions in a callback (handles the CancelledError nonsense)
    task.add_done_callback(_silent_exception)
    return task


def _silent_exception(future: asyncio.Future) -> None:
    """Suppress future exception."""
    with contextlib.suppress(Exception):
        future.exception()<|MERGE_RESOLUTION|>--- conflicted
+++ resolved
@@ -1,25 +1,16 @@
 import asyncio
 import contextlib
 import logging
-<<<<<<< HEAD
-from abc import ABC, abstractmethod
+from abc import abstractmethod
 from typing import Coroutine, Dict, Union
-=======
-from abc import abstractmethod
-from typing import Dict
->>>>>>> 83127be0
 
 from bot.utils import CogABCMeta
 
 log = logging.getLogger(__name__)
 
 
-<<<<<<< HEAD
-class Scheduler(ABC):
+class Scheduler(metaclass=CogABCMeta):
     """Task scheduler."""
-=======
-class Scheduler(metaclass=CogABCMeta):
->>>>>>> 83127be0
 
     def __init__(self):
 
